--- conflicted
+++ resolved
@@ -10,17 +10,12 @@
 
 const { GoogleGenerativeAI } = require('@google/generative-ai');
 
-<<<<<<< HEAD
 // Use a stable, widely available Gemini model for QUIZ generation only.
 // Allow override via env var. Defaults to gemini-1.5-flash (no "-latest" suffix to avoid 404s).
 const QUIZ_MODEL = process.env.KANA_GEMINI_QUIZ_MODEL || process.env.GOOGLE_GEMINI_QUIZ_MODEL || 'gemini-1.5-flash';
 // Use the SAME model that works for grading to ensure compatibility.
-
-=======
-// CRITICAL: This model is passed FROM index.js - do NOT override it
-// Using gemini-2.0-flash-exp which is the ONLY model that works on v1beta endpoint
-const QUIZ_MODEL = process.env.KANA_GEMINI_QUIZ_MODEL || process.env.GOOGLE_GEMINI_QUIZ_MODEL || 'gemini-2.0-flash-exp';
->>>>>>> 40b592b6
+// The grading system successfully uses gemini-2.0-flash-exp, so we default to that.
+// Allow override via env var if needed.
 
 class QuizService {
   constructor(googleApiKey, externalModel = null) {
@@ -28,16 +23,24 @@
     this.apiKey = googleApiKey || null;
 
     if (externalModel) {
-      // PREFERRED PATH: Reuse an already-working model instance from the host app (index.js)
-      // This prevents 404 errors by using the same gemini-2.0-flash-exp instance
+      // Reuse an already-working model instance from the host app (index.js)
       this.model = externalModel;
       this.genAI = null;
-      console.log('✅ Quiz Service: Using external Gemini model instance (RECOMMENDED)');
+      console.log('✅ Quiz Service: Using external Gemini model instance');
+      // Prepare a fallback client (without changing the primary model) so we can recover from 404s
+      if (googleApiKey) {
+        try {
+          this.genAI = new GoogleGenerativeAI(googleApiKey);
+          console.log('🔄 Quiz Service: Fallback Gemini client initialized for model failover');
+        } catch (e) {
+          this.genAI = null;
+          console.warn('⚠️ Quiz Service: Failed to initialize fallback Gemini client:', e?.message || e);
+        }
+      }
     } else if (googleApiKey) {
-      // Fallback: create our own client (only if no external model provided)
       this.genAI = new GoogleGenerativeAI(googleApiKey);
       this.model = this.genAI.getGenerativeModel({ model: QUIZ_MODEL });
-      console.log(`⚠️ Quiz Service: Created new Gemini client (model: ${QUIZ_MODEL})`);
+      console.log(`✅ Quiz Service: Gemini AI initialized (model: ${QUIZ_MODEL})`);
     } else {
       this.model = null;
       this.genAI = null;
@@ -144,7 +147,6 @@
     try {
       return await tryGenerate();
     } catch (error) {
-<<<<<<< HEAD
       // If model not found for this API version, try known compatible fallbacks
       const isModelNotFound = (error && (error.status === 404 || /not found.*v1beta|not supported for generateContent/i.test(String(error))))
 
@@ -164,17 +166,10 @@
           const fallbacks = [];
           const primary = QUIZ_MODEL;
 
-          // Start with the safest broadly available names
-          // Prefer base (no -001) first, then -001 and pro variants
-          const baseFromPrimary = primary?.replace(/-001$/, '') || 'gemini-1.5-flash';
-          if (baseFromPrimary) fallbacks.push(baseFromPrimary);
           // Start with experimental/preview models that work with v1beta endpoint
           // These are the models that successfully work for grading
           if (!fallbacks.includes('gemini-2.0-flash-exp')) fallbacks.push('gemini-2.0-flash-exp');
           if (!fallbacks.includes('gemini-1.5-flash')) fallbacks.push('gemini-1.5-flash');
-          if (!/-001$/.test(baseFromPrimary)) fallbacks.push(`${baseFromPrimary}-001`);
-          // Additional common fallbacks
-          fallbacks.push('gemini-1.5-flash-001', 'gemini-1.5-pro', 'gemini-1.5-pro-001', 'gemini-1.0-pro');
           if (!fallbacks.includes('gemini-1.5-pro')) fallbacks.push('gemini-1.5-pro');
           // Try -latest variants which sometimes have better v1beta support
           fallbacks.push('gemini-1.5-flash-latest', 'gemini-1.5-pro-latest');
@@ -196,20 +191,8 @@
             }
           }
         }
-=======
-      // Check if it's a quota/rate-limit error (429) - these are EXPECTED in free tier
-      const isQuotaError = (error && (error.status === 429 || /quota.*exceeded|rate.*limit|too many requests/i.test(String(error))));
-
-      if (isQuotaError) {
-        console.warn('⚠️ QUIZ: Gemini quota exceeded - using fallback quiz generation');
-        // Don't try other models - they'll all fail with same quota issue
-        // Just fall through to catch block which returns fallback
-        throw error;
->>>>>>> 40b592b6
-      }
-
-      // For other errors, log and fall through to fallback
-      console.error('❌ QUIZ generation error:', error?.message || error);
+      }
+      console.error('❌ AI generation failed:', error);
       throw error;
     }
   }
